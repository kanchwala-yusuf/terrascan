--- conflicted
+++ resolved
@@ -14,11 +14,7 @@
 
 setup(
     name='terrascan',
-<<<<<<< HEAD
     version='2.1.7',
-=======
-    version='0.1.1',
->>>>>>> dab85e87
     description="Best practices tests for terraform",
     long_description=readme,
     author="Cesar Rodriguez",
